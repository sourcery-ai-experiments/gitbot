--- conflicted
+++ resolved
@@ -12,11 +12,7 @@
 from lib.typehints import EmbedLike
 from lib.structs import DictProxy
 from lib.structs.discord.embed import GitBotEmbed
-<<<<<<< HEAD
-from lib.structs.discord.commands import GitBotCommand, GitBotGroup, GitBotHybridGroup
-=======
 from lib.structs.discord.commands import GitBotCommand, GitBotCommandGroup, GitBotHybridCommandGroup
->>>>>>> 746d2e43
 from typing import TYPE_CHECKING, Union
 from collections.abc import Awaitable, Callable
 if TYPE_CHECKING:
@@ -40,7 +36,7 @@
 
 class GitBotContext(commands.Context):
     bot: 'GitBot'
-    command: GitBotCommand | GitBotGroup
+    command: GitBotCommand | GitBotCommandGroup
     check_failure_code: Union[int, 'CheckFailureCode'] | None = None
     gh_query_debug: Optional['GitHubQueryDebugInfo'] = None
     __nocache__: bool = False
@@ -48,7 +44,7 @@
     __silence_error_calls__: bool = False
 
     def __init__(self, **attrs):
-        self.command: GitBotCommand | GitBotGroup
+        self.command: GitBotCommand | GitBotCommandGroup
         super().__init__(**attrs)
         self.session: ClientSession = self.bot.session
         self.fmt = self.bot.mgr.fmt(self)
@@ -141,13 +137,9 @@
         """
         Used for root group methods without any additional logic.
         """
-        parent: Optional[GitBotCommand | GitBotGroup] = (self.command.parent if not
+        parent: Optional[GitBotCommand | GitBotCommandGroup] = (self.command.parent if not
                                                                 isinstance(self.command,
-<<<<<<< HEAD
-                                                                           (GitBotGroup, GitBotHybridGroup))
-=======
                                                                            (GitBotCommandGroup, GitBotHybridCommandGroup))
->>>>>>> 746d2e43
                                                          else self.command)
         if parent and (not self.invoked_subcommand or not subcommand_check):
             return await parent.send_help(self)