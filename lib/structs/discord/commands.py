"""
Custom Discord command interface implementation for GitBot
~~~~~~~~~~~~~~~~~~~
A set of non-native replacements for command objects provided in discord.ext.commands
:copyright: (c) 2020-present statch
:license: CC BY-NC-ND 4.0, see LICENSE for more details.
"""

import enum
from discord.ext import commands
from typing import Callable, Generator, Optional, TYPE_CHECKING
if TYPE_CHECKING:
    from lib.structs.discord.context import GitBotContext
from lib.typehints import ArgumentExplainer, CommandHelp, CommandGroupHelp, LocaleName
from lib.utils.regex import HELP_PARAMETER_REGEX

<<<<<<< HEAD
__all__: tuple = ('GitBotCommand', 'GitBotGroup', 'GitBotHybridCommand', 'GitBotHybridGroup')
=======
__all__: tuple = ('GitBotCommand', 'GitBotCommandGroup', 'GitBotHybridCommand', 'GitBotHybridCommandGroup')
>>>>>>> 746d2e43


# not used for now, but may come in handy once I get around to refactoring the help system again
@enum.unique
class ParameterTypeChars(enum.Enum):
    OPTIONAL: tuple[str, str] = ('[', ']')
    REQUIRED: tuple[str, str] = ('<', '>')


class GitBotCommand(commands.Command):
    def __init__(self, func: Callable, **kwargs):
        super().__init__(func, **kwargs)
        self._cached_help_contents: dict[LocaleName, CommandHelp] = {}

    @property
    def fullname(self) -> str:
        return self.name if not self.full_parent_name else f'{self.full_parent_name} {self.name}'

    @property
    def underscored_name(self) -> str:
        return self.fullname.lower().replace(' ', '_')

    def get_argument_explainers(self, ctx: 'GitBotContext') -> Generator[ArgumentExplainer, None, None]:
        for explainer in self.get_help_content(ctx)['argument_explainers']:
            yield ctx.l.help.argument_explainers[explainer]

    def get_qa_disclaimer(self, ctx: 'GitBotContext') -> Optional[str]:
        return ctx.l.help.qa_disclaimers.get(self.get_help_content(ctx)['qa_resource'])

    def get_permissions(self, ctx: 'GitBotContext') -> Generator[str, None, None]:
        for permission_resource_name in self.get_help_content(ctx)['required_permissions']:
            yield ctx.l.permissions[permission_resource_name]

    def get_help_content(self, ctx: 'GitBotContext') -> Optional[CommandHelp]:
        if cached := self._cached_help_contents.get(ctx.l.meta.name):
            return cached
        help_: CommandHelp = ctx.l.help.commands.get(self.underscored_name)
        if not help_:
            return
        if not help_['usage']:
            help_['usage'] = self.fullname
        params: list[tuple[str, str]] = HELP_PARAMETER_REGEX.findall(help_['usage'])
        help_['argument_explainers'] = []
        for _, param_name in params:
            help_['usage'] = help_['usage'].replace(param_name, ctx.l.help.argument_explainers[param_name]['name'])
            help_['argument_explainers'] += [param_name]  # infer argument explainers from usage
        self._cached_help_contents[ctx.l.meta.name] = help_
        return help_

    def __str__(self) -> str:
        return self.fullname

    def __repr__(self) -> str:
        return self.__str__()

    @classmethod
    def from_command(cls, command: commands.Command) -> 'GitBotCommand':
        return cls(command.callback, **command.__dict__)


class GitBotGroup(commands.Group, GitBotCommand):
    def __init__(self, func, **attrs):
        super().__init__(func, **attrs)

    def command(self, name: str = '', **kwargs) -> Callable:
        def decorator(func: Callable) -> GitBotCommand:
            kwargs.setdefault('parent', self)
            if name:
                kwargs.setdefault('name', name)
            result: GitBotCommand = GitBotCommand(func, **kwargs)
            self.add_command(result)
            return result

        return decorator

    def group(self, name: str = '', **kwargs) -> Callable:
        def decorator(func: Callable) -> GitBotGroup:
            kwargs.setdefault('parent', self)
            if name:
                kwargs.setdefault('name', name)
            result: GitBotGroup = GitBotGroup(func, **kwargs)
            self.add_command(result)
            return result

        return decorator

    def get_help_content(self, ctx: 'GitBotContext', command_contents: bool = False) -> Optional[CommandGroupHelp]:
        help_: CommandHelp | CommandGroupHelp = super().get_help_content(ctx)
        if not help_:
            return
        help_.setdefault('commands', self.commands if not command_contents else [cmd.get_help_content(ctx)
                                                                                 for cmd in self.commands])
        return help_

    async def send_help(self, ctx: 'GitBotContext') -> None:
        """
        Sends the localized help embed corresponding to this group if ctx.invoked_subcommand is None.

        :param ctx: The context of the command invocation
        """
        if not ctx.invoked_subcommand:
            await ctx.invoke(ctx.bot.get_command('help'), command_or_group=self.fullname)

    @classmethod
    def from_group(cls, group: commands.Group) -> 'GitBotGroup':
        return cls(group.callback, **group.__dict__)


class GitBotHybridCommand(commands.HybridCommand, GitBotCommand):
    def __init__(self, func, **attrs):
        super().__init__(func, **attrs)


<<<<<<< HEAD
class GitBotHybridGroup(commands.HybridGroup, GitBotGroup):
=======
class GitBotHybridCommandGroup(commands.HybridGroup, GitBotCommandGroup):
>>>>>>> 746d2e43
    def __init__(self, func, **attrs):
        super().__init__(func, **attrs)

    def command(self, name: str = '', **kwargs) -> Callable:
        def decorator(func: Callable) -> GitBotHybridCommand:
            kwargs.setdefault('parent', self)
            if name:
                kwargs.setdefault('name', name)
            result: GitBotHybridCommand = GitBotHybridCommand(func, **kwargs)
            self.add_command(result)
            return result

        return decorator

    def group(self, name: str = '', **kwargs) -> Callable:
<<<<<<< HEAD
        def decorator(func: Callable) -> GitBotHybridGroup:
            kwargs.setdefault('parent', self)
            if name:
                kwargs.setdefault('name', name)
            result: GitBotHybridGroup = GitBotHybridGroup(func, **kwargs)
=======
        def decorator(func: Callable) -> GitBotHybridCommandGroup:
            kwargs.setdefault('parent', self)
            if name:
                kwargs.setdefault('name', name)
            result: GitBotHybridCommandGroup = GitBotHybridCommandGroup(func, **kwargs)
>>>>>>> 746d2e43
            self.add_command(result)
            return result

        return decorator<|MERGE_RESOLUTION|>--- conflicted
+++ resolved
@@ -14,11 +14,7 @@
 from lib.typehints import ArgumentExplainer, CommandHelp, CommandGroupHelp, LocaleName
 from lib.utils.regex import HELP_PARAMETER_REGEX
 
-<<<<<<< HEAD
-__all__: tuple = ('GitBotCommand', 'GitBotGroup', 'GitBotHybridCommand', 'GitBotHybridGroup')
-=======
 __all__: tuple = ('GitBotCommand', 'GitBotCommandGroup', 'GitBotHybridCommand', 'GitBotHybridCommandGroup')
->>>>>>> 746d2e43
 
 
 # not used for now, but may come in handy once I get around to refactoring the help system again
@@ -74,12 +70,8 @@
     def __repr__(self) -> str:
         return self.__str__()
 
-    @classmethod
-    def from_command(cls, command: commands.Command) -> 'GitBotCommand':
-        return cls(command.callback, **command.__dict__)
 
-
-class GitBotGroup(commands.Group, GitBotCommand):
+class GitBotCommandGroup(commands.Group, GitBotCommand):
     def __init__(self, func, **attrs):
         super().__init__(func, **attrs)
 
@@ -95,11 +87,11 @@
         return decorator
 
     def group(self, name: str = '', **kwargs) -> Callable:
-        def decorator(func: Callable) -> GitBotGroup:
+        def decorator(func: Callable) -> GitBotCommandGroup:
             kwargs.setdefault('parent', self)
             if name:
                 kwargs.setdefault('name', name)
-            result: GitBotGroup = GitBotGroup(func, **kwargs)
+            result: GitBotCommandGroup = GitBotCommandGroup(func, **kwargs)
             self.add_command(result)
             return result
 
@@ -122,21 +114,13 @@
         if not ctx.invoked_subcommand:
             await ctx.invoke(ctx.bot.get_command('help'), command_or_group=self.fullname)
 
-    @classmethod
-    def from_group(cls, group: commands.Group) -> 'GitBotGroup':
-        return cls(group.callback, **group.__dict__)
-
 
 class GitBotHybridCommand(commands.HybridCommand, GitBotCommand):
     def __init__(self, func, **attrs):
         super().__init__(func, **attrs)
 
 
-<<<<<<< HEAD
-class GitBotHybridGroup(commands.HybridGroup, GitBotGroup):
-=======
 class GitBotHybridCommandGroup(commands.HybridGroup, GitBotCommandGroup):
->>>>>>> 746d2e43
     def __init__(self, func, **attrs):
         super().__init__(func, **attrs)
 
@@ -152,19 +136,11 @@
         return decorator
 
     def group(self, name: str = '', **kwargs) -> Callable:
-<<<<<<< HEAD
-        def decorator(func: Callable) -> GitBotHybridGroup:
-            kwargs.setdefault('parent', self)
-            if name:
-                kwargs.setdefault('name', name)
-            result: GitBotHybridGroup = GitBotHybridGroup(func, **kwargs)
-=======
         def decorator(func: Callable) -> GitBotHybridCommandGroup:
             kwargs.setdefault('parent', self)
             if name:
                 kwargs.setdefault('name', name)
             result: GitBotHybridCommandGroup = GitBotHybridCommandGroup(func, **kwargs)
->>>>>>> 746d2e43
             self.add_command(result)
             return result
 
