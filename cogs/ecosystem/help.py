from discord.ext import commands
from discord import app_commands
from typing import Iterator, Optional
from lib.utils.decorators import gitbot_hybrid_command, GitBotCommand, GitBotGroup, GitBotHybridGroup, GitBotHybridCommand
from lib.utils import decorators
from lib.structs import GitBotEmbed, GitBot, GitBotHybridCommand, GitBotHybridCommandGroup
from lib.structs.discord.pages import EmbedPages
from lib.typehints import CommandHelp, CommandGroupHelp
from lib.structs.discord.context import GitBotContext


class Help(commands.Cog):
    def __init__(self, bot: GitBot):
        self.bot: GitBot = bot

    def _get_commands(self) -> Iterator[GitBotCommand | GitBotGroup]:
        command: GitBotCommand | GitBotGroup
        for command in self.bot.walk_commands():
            if not command.hidden:
                yield command

    def _get_command(self, name: str) -> Optional[GitBotCommand | GitBotGroup]:
        if (name := name.strip()).startswith(self.bot.command_prefix):
            name: str = name.strip(self.bot.command_prefix).strip()
        return self.bot.get_command(name)

    def generate_command_help_embed(self,
                                    ctx: GitBotContext,
<<<<<<< HEAD
                                    command: GitBotCommand | GitBotGroup | GitBotHybridGroup | GitBotHybridCommand,
=======
                                    command: GitBotCommand | GitBotCommandGroup | GitBotHybridCommand | GitBotHybridCommandGroup,
>>>>>>> 746d2e43
                                    content: Optional[CommandHelp | CommandGroupHelp] = None) -> GitBotEmbed:
        content: CommandHelp | CommandGroupHelp = content or command.get_help_content(ctx)
        if not content:
            return GitBotEmbed.from_locale_resource(ctx, 'help no_help_for_command', color=self.bot.mgr.c.discord.white)
        embed: GitBotEmbed = GitBotEmbed(
            title=f'{self.bot.mgr.e.github}   {ctx.l.glossary.command}: `{command.fullname}`',
            description=f'```{content["brief"]}```',
            thumbnail=self.bot.user.avatar.url,
            url='https://docs.statch.org'
        )
        if (example := content.get('example')) is not None:
            example: str = f'{self.bot.command_prefix}{example} ({ctx.l.glossary.example})'
        embed.add_field(name=f'{ctx.l.glossary.usage}:',
                        value=f'```haskell\n{self.bot.command_prefix}{content["usage"]}' +
                              (f'\n{self.bot.mgr.gen_separator_line(content["usage"], "-")}'
                               f'\n{example}```' if example else '```'))
        if content['description'] is not None:
            embed.add_field(name=f'{ctx.l.glossary.description}:', value=f'```{content["description"]}```')
        if argument_explainers := list(command.get_argument_explainers(ctx)):
            embed.add_field(name=f'{ctx.l.glossary.arguments}:', value='\n'.join(f'**`{explainer["name"]}`**:'
                                                                                 f'\n{explainer["content"]}' for
                                                                                 explainer in argument_explainers))
        if permissions := list(command.get_permissions(ctx)):
            embed.add_field(name=f'{ctx.l.help.required_permissions}:',
                            value='\n'.join([f'{self.bot.mgr.e.circle_green}  {permission}' for permission
                                             in permissions]))
        if qa_disclaimer := command.get_qa_disclaimer(ctx):
            embed.set_footer(text=qa_disclaimer)
        if not argument_explainers:  # since there's no arguments, let's spice this embed up a bit
<<<<<<< HEAD
            embed.color = 0x268BD2
            embed.append_footer(text=f'{ctx.l.help.no_arguments_footer}', icon_url=self.bot.user.avatar.url)
        if isinstance(command, (GitBotHybridGroup, GitBotHybridCommand)):
=======
            embed.color = 0x268bd2
            embed.append_footer(text=f'{ctx.l.help.no_arguments_footer}', icon_url=self.bot.user.avatar.url)
        if isinstance(command, (GitBotHybridCommandGroup, GitBotHybridCommand)):
>>>>>>> 746d2e43
            embed.append_footer(text=ctx.l.help.hybrid_disclaimer)
        return embed

    async def send_command_help(self, ctx: GitBotContext, command: GitBotCommand) -> None:
        await ctx.send(embed=self.generate_command_help_embed(ctx, command))

    async def send_command_group_help(self, ctx: GitBotContext, command_group: GitBotGroup) -> None:
        content: CommandGroupHelp = command_group.get_help_content(ctx)
        if not content:
            await GitBotEmbed.from_locale_resource(ctx, 'help no_help_for_command', color=self.bot.mgr.c.discord.white).send(ctx)
        else:
            # since a group is basically a command with additional attributes, we can somewhat reuse the same embed
            embed: GitBotEmbed = self.generate_command_help_embed(ctx, command_group, content=content)
            embed.title = f'{self.bot.mgr.e.github}   {ctx.l.glossary.command_group}: `{command_group.fullname}`'
            embed.add_field(name=f'{ctx.l.help.commands_inside_group}:',
                            value='\n'.join([f':white_small_square: `{self.bot.command_prefix}{c}`'
                                             for c in content['commands']]))
            await embed.send(ctx)

    async def send_help(self, ctx: GitBotContext) -> None:
        pages: EmbedPages = EmbedPages()
        index_embed: GitBotEmbed = GitBotEmbed.from_locale_resource(ctx, 'help default',
                                                                    url='https://docs.statch.org',
                                                                    color=self.bot.mgr.c.brand_colors.neon_bloom,
                                                                    thumbnail=self.bot.user.avatar.url)
        pages + index_embed
        chunks: list[list[GitBotCommand | GitBotGroup]] = list(self.bot.mgr.chunks(list(self._get_commands()), 10))
        for chunk in chunks:
            embed: GitBotEmbed = GitBotEmbed(
                title=f'{self.bot.mgr.e.github}   Help',
                description='',
                url='https://docs.statch.org',
            )
            for command in chunk:
                try:
                    content: CommandHelp | CommandGroupHelp = command.get_help_content(ctx)
                    brief: str = self.bot.mgr.truncate(content['brief'], 70 - len(command.fullname), full_word=True)
                    embed.description += f'`{command.fullname}`: {brief}\n' if type(command) is GitBotCommand \
                        else f'`{command.fullname}`  {self.bot.mgr.e.folder}: {brief}\n'
                except (KeyError, TypeError) as e:
                    self.bot.dispatch('error', e)
            pages + embed
        await pages.start(ctx)

    @gitbot_hybrid_command('help', aliases=['h', 'halp' 'commands', 'cmds', 'cmd', 'cmdslist', 'cmdlist', 'cmds-list', 'cmd-list'], description='Get information about GitBot\'s commands.')
    @app_commands.rename(command_or_group='command')
    @app_commands.describe(
            command_or_group='The command you want to get help for. If omitted, the default help page will be shown.'
    )
    @commands.max_concurrency(2, commands.BucketType.user)
    async def help_command(self, ctx: GitBotContext, *, command_or_group: Optional[str] = None):
        if command_or_group is not None:
            command_or_group: Optional[GitBotCommand | GitBotGroup] = self._get_command(command_or_group)
            if not command_or_group:
                return await ctx.error(ctx.l.generic.nonexistent.command_or_group)
            match type(command_or_group):  # ah yes, the almighty type() call for checks. Don't kill me.
                case decorators.GitBotCommand | decorators.GitBotHybridCommand:  # dot-access to avoid name capture pattern error - pep-0634
                    await self.send_command_help(ctx, command_or_group)
<<<<<<< HEAD
                case decorators.GitBotGroup | decorators.GitBotHybridGroup:
=======
                case decorators.GitBotCommandGroup | decorators.GitBotHybridCommandGroup:
>>>>>>> 746d2e43
                    await self.send_command_group_help(ctx, command_or_group)
                case _:
                    ...
        else:
            await self.send_help(ctx)

    @help_command.autocomplete('command_or_group')
    async def help_autocomplete(self,
                                _,
                                current: str) -> list[app_commands.Choice[str]]:
        return [
            app_commands.Choice(name=str(cmd), value=str(cmd))
            for cmd in self._get_commands() if current.lower() in str(cmd).lower()
        ][:25]


async def setup(bot: GitBot) -> None:
    await bot.add_cog(Help(bot))<|MERGE_RESOLUTION|>--- conflicted
+++ resolved
@@ -1,7 +1,7 @@
 from discord.ext import commands
 from discord import app_commands
 from typing import Iterator, Optional
-from lib.utils.decorators import gitbot_hybrid_command, GitBotCommand, GitBotGroup, GitBotHybridGroup, GitBotHybridCommand
+from lib.utils.decorators import gitbot_hybrid_command, GitBotCommand, GitBotCommandGroup
 from lib.utils import decorators
 from lib.structs import GitBotEmbed, GitBot, GitBotHybridCommand, GitBotHybridCommandGroup
 from lib.structs.discord.pages import EmbedPages
@@ -13,24 +13,20 @@
     def __init__(self, bot: GitBot):
         self.bot: GitBot = bot
 
-    def _get_commands(self) -> Iterator[GitBotCommand | GitBotGroup]:
-        command: GitBotCommand | GitBotGroup
+    def _get_commands(self) -> Iterator[GitBotCommand | GitBotCommandGroup]:
+        command: GitBotCommand | GitBotCommandGroup
         for command in self.bot.walk_commands():
             if not command.hidden:
                 yield command
 
-    def _get_command(self, name: str) -> Optional[GitBotCommand | GitBotGroup]:
+    def _get_command(self, name: str) -> Optional[GitBotCommand | GitBotCommandGroup]:
         if (name := name.strip()).startswith(self.bot.command_prefix):
             name: str = name.strip(self.bot.command_prefix).strip()
         return self.bot.get_command(name)
 
     def generate_command_help_embed(self,
                                     ctx: GitBotContext,
-<<<<<<< HEAD
-                                    command: GitBotCommand | GitBotGroup | GitBotHybridGroup | GitBotHybridCommand,
-=======
                                     command: GitBotCommand | GitBotCommandGroup | GitBotHybridCommand | GitBotHybridCommandGroup,
->>>>>>> 746d2e43
                                     content: Optional[CommandHelp | CommandGroupHelp] = None) -> GitBotEmbed:
         content: CommandHelp | CommandGroupHelp = content or command.get_help_content(ctx)
         if not content:
@@ -60,22 +56,16 @@
         if qa_disclaimer := command.get_qa_disclaimer(ctx):
             embed.set_footer(text=qa_disclaimer)
         if not argument_explainers:  # since there's no arguments, let's spice this embed up a bit
-<<<<<<< HEAD
-            embed.color = 0x268BD2
-            embed.append_footer(text=f'{ctx.l.help.no_arguments_footer}', icon_url=self.bot.user.avatar.url)
-        if isinstance(command, (GitBotHybridGroup, GitBotHybridCommand)):
-=======
             embed.color = 0x268bd2
             embed.append_footer(text=f'{ctx.l.help.no_arguments_footer}', icon_url=self.bot.user.avatar.url)
         if isinstance(command, (GitBotHybridCommandGroup, GitBotHybridCommand)):
->>>>>>> 746d2e43
             embed.append_footer(text=ctx.l.help.hybrid_disclaimer)
         return embed
 
     async def send_command_help(self, ctx: GitBotContext, command: GitBotCommand) -> None:
         await ctx.send(embed=self.generate_command_help_embed(ctx, command))
 
-    async def send_command_group_help(self, ctx: GitBotContext, command_group: GitBotGroup) -> None:
+    async def send_command_group_help(self, ctx: GitBotContext, command_group: GitBotCommandGroup) -> None:
         content: CommandGroupHelp = command_group.get_help_content(ctx)
         if not content:
             await GitBotEmbed.from_locale_resource(ctx, 'help no_help_for_command', color=self.bot.mgr.c.discord.white).send(ctx)
@@ -95,7 +85,7 @@
                                                                     color=self.bot.mgr.c.brand_colors.neon_bloom,
                                                                     thumbnail=self.bot.user.avatar.url)
         pages + index_embed
-        chunks: list[list[GitBotCommand | GitBotGroup]] = list(self.bot.mgr.chunks(list(self._get_commands()), 10))
+        chunks: list[list[GitBotCommand | GitBotCommandGroup]] = list(self.bot.mgr.chunks(list(self._get_commands()), 10))
         for chunk in chunks:
             embed: GitBotEmbed = GitBotEmbed(
                 title=f'{self.bot.mgr.e.github}   Help',
@@ -121,17 +111,13 @@
     @commands.max_concurrency(2, commands.BucketType.user)
     async def help_command(self, ctx: GitBotContext, *, command_or_group: Optional[str] = None):
         if command_or_group is not None:
-            command_or_group: Optional[GitBotCommand | GitBotGroup] = self._get_command(command_or_group)
+            command_or_group: Optional[GitBotCommand | GitBotCommandGroup] = self._get_command(command_or_group)
             if not command_or_group:
                 return await ctx.error(ctx.l.generic.nonexistent.command_or_group)
             match type(command_or_group):  # ah yes, the almighty type() call for checks. Don't kill me.
                 case decorators.GitBotCommand | decorators.GitBotHybridCommand:  # dot-access to avoid name capture pattern error - pep-0634
                     await self.send_command_help(ctx, command_or_group)
-<<<<<<< HEAD
-                case decorators.GitBotGroup | decorators.GitBotHybridGroup:
-=======
                 case decorators.GitBotCommandGroup | decorators.GitBotHybridCommandGroup:
->>>>>>> 746d2e43
                     await self.send_command_group_help(ctx, command_or_group)
                 case _:
                     ...
