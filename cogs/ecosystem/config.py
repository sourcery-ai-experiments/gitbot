from lib.utils.decorators import *
from lib.typehints import (GitHubRepository, GitHubOrganization,
                           GitHubUser, GitBotGuild,
                           ReleaseFeedItem, ReleaseFeed,
                           ReleaseFeedRepo, AutomaticConversionSettings,
                           GitBotUser)
from typing import Optional, Literal, Any
from lib.structs import GitBotEmbed, GitBot
from structs.enums import GitBotCommandState
from lib.utils.regex import DISCORD_CHANNEL_MENTION_RE
from lib.utils.decorators import normalize_repository
from lib.structs.discord.context import GitBotContext


class Config(commands.Cog):
    def __init__(self, bot: GitBot):
        self.bot: GitBot = bot
        self.lines_state_map: dict = {
            ('none', 'no', 'off', 'disable', 'disabled'): 0,
            ('raw', 'text', 'codeblock', 'block', 'plaintext', 'txt'): 1,
            ('carbon', 'image', 'carbonara', 'img'): 2
        }

    @staticmethod
    def construct_release_feed_list(ctx: GitBotContext, rf: ReleaseFeed) -> str:
        item: str = '' if rf else ctx.l.generic.nonexistent.release_feed
        for rfi in rf:
            m: str = '' if not rfi.get('mention') else ' - ' + ctx.bot.mgr.release_feed_mention_to_actual(rfi['mention'])
            item += ctx.bot.mgr.e.square + ' ' + f'<#{rfi["cid"]}>{m}\n' + \
                    ('\n'.join([f'⠀⠀- [`{rfr["name"]}`](https://github.com/{rfr["name"]})'
                                for rfr in rfi['repos']]) if rfi['repos']
                     else f'⠀⠀- {ctx.l.config.show.feed.no_repos}') + '\n'
        return item

    @staticmethod
    async def toggle_autoconv_item(ctx: GitBotContext,
                                   item: Literal['gh_url', 'codeblock']) -> bool:
        guild: GitBotGuild = await ctx.bot.mgr.db.guilds.find_one({'_id': ctx.guild.id}) or {}
        config: AutomaticConversionSettings = guild.get('autoconv', ctx.bot.mgr.env.autoconv_default)
        config[item] = (state := not (config.get(item, ctx.bot.mgr.env.autoconv_default[item])))  # noqa item is str
        if guild:
            await ctx.bot.mgr.db.guilds.update_one({'_id': guild['_id']}, {'$set': {f'autoconv.{item}': state}})
        else:
            await ctx.bot.mgr.db.guilds.insert_one(GitBotGuild(_id=ctx.guild.id, autoconv=config))  # noqa _id is int
        ctx.bot.mgr.autoconv_cache[ctx.guild.id] = config
        await ctx.success(ctx.l.config.autoconv.toggles.get(item).get(str(state)))
        return state

    @staticmethod
    async def get_feed_prerequisites(ctx: GitBotContext) -> tuple[GitBotGuild, ReleaseFeed]:
        guild: GitBotGuild = await ctx.bot.mgr.db.guilds.find_one({'_id': ctx.guild.id}) or {}
        feed: ReleaseFeed = guild.get('feed', [])
        return guild, feed

    @gitbot_group('config', aliases=['cfg', 'configure', 'settings'])
    @commands.cooldown(15, 30, commands.BucketType.user)
    async def config_command_group(self, ctx: GitBotContext) -> None:
        await ctx.group_help()

    @config_command_group.group(name='show', aliases=['s'])
    @commands.cooldown(5, 30, commands.BucketType.user)
    async def config_show_command_group(self, ctx: GitBotContext) -> None:
        if ctx.invoked_subcommand is None:
            ctx.fmt.set_prefix('config show base')
            user: GitBotUser = await self.bot.mgr.db.users.find_one({'_id': ctx.author.id}) or {}
            guild: Optional[GitBotGuild] = None
            if not isinstance(ctx.channel, discord.DMChannel):
                guild: Optional[GitBotGuild] = await self.bot.mgr.db.guilds.find_one({'_id': ctx.guild.id})
            if not user and guild is None or ((guild and len(guild) == 1) and not user):
                await ctx.error(ctx.l.generic.nonexistent.qa)
                return
            lang: str = ctx.fmt('accessibility list locale', f'`{ctx.l.meta.localized_name.capitalize()}`')
            user_str, org, repo = (ctx.fmt(f'qa list {item}', self.bot.mgr.to_github_hyperlink(user[item], True) if item in user else
                                           f'`{ctx.l.config.show.base.item_not_set}`') for item in ('user', 'org', 'repo'))
            accessibility: list = ctx.l.config.show.base.accessibility.heading + '\n' + '\n'.join([lang])
            qa: list = ctx.l.config.show.base.qa.heading + '\n' + '\n'.join([user_str, org, repo])
            guild_str: str = ''
            if not isinstance(ctx.channel, discord.DMChannel):
                feed: str = ctx.l.config.show.base.guild.list.feed + '\n' + '\n'.join([f'{self.bot.mgr.e.square} <#{rfi["cid"]}>'
                                                                                       for rfi in guild['feed']]) \
                    if (guild and guild.get('feed')) else f'{ctx.l.config.show.base.guild.list.feed}' \
                                                          f' `{ctx.l.config.show.base.item_not_configured}`'
                ctx.fmt.set_prefix('+guild list autoconv')
                if not guild:
                    ac: AutomaticConversionSettings = self.bot.mgr.env.autoconv_default
                else:
                    ac: AutomaticConversionSettings = {k: (v if k not in (_ac := guild.get('autoconv', {}))
                                                       else _ac[k]) for k, v in self.bot.mgr.env.autoconv_default.items()}
                codeblock: str = ctx.fmt('codeblock',
                                         f'`{ctx.l.enum.generic.switch[str(ac["codeblock"])]}`')
                lines: str = ctx.fmt('gh_lines',
                                     f'`{ctx.l.enum.autoconv.gh_lines[str(ac["gh_lines"])]}`')
                url: str = ctx.fmt('gh_url', f'`{ctx.l.enum.generic.switch[str(ac["gh_url"])]}`')
                autoconv: str = (ctx.l.config.show.base.guild.list.autoconv.heading + '\n'
                                 + '\n'.join([f'{self.bot.mgr.e.square} {aci}' for aci in [codeblock, url, lines]]))
                guild_str: str = ctx.l.config.show.base.guild.heading + '\n' + '\n'.join([autoconv, feed])
            shortest_heading_len: int = min(map(len, [ctx.l.config.show.base.accessibility.heading,
                                                      ctx.l.config.show.base.guild.heading,
                                                      ctx.l.config.show.base.qa.heading]))
            linebreak: str = f'\n{self.bot.mgr.gen_separator_line(shortest_heading_len)}\n'
            embed = discord.Embed(
                color=self.bot.mgr.c.discord.blurple,
                title=f"{self.bot.mgr.e.github}  {ctx.l.config.show.base.title}",
                description=f"{accessibility}{linebreak}{qa}{linebreak if guild_str else ''}{guild_str}"
            )
            if guild:
                embed.set_footer(text=ctx.fmt('!config show base footer', 'git config show feed'))
            await ctx.send(embed=embed)

    @config_show_command_group.command(name='feed', aliases=['release', 'f', 'releases'])
    @commands.guild_only()
    @commands.cooldown(5, 30, commands.BucketType.user)
    async def config_show_feed_command(self, ctx: GitBotContext):
        ctx.fmt.set_prefix('config show feed')
        guild: Optional[dict] = await self.bot.mgr.db.guilds.find_one({'_id': ctx.guild.id})
        if guild and 'feed' in guild:
            embed: GitBotEmbed = GitBotEmbed(
                color=self.bot.mgr.c.discord.blurple,
                title=f"{self.bot.mgr.e.github}  {ctx.l.config.show.feed.title}",
                description=self.construct_release_feed_list(ctx, guild['feed']),
                footer=ctx.fmt('footer', f'git config feed channel {{{ctx.l.help.argument_explainers.channel.name}}}'))
            await embed.send(ctx)
        else:
            await ctx.error(ctx.l.generic.nonexistent.release_feed)

    @config_command_group.group(name='feed', aliases=['release', 'f', 'releases'], invoke_without_command=True)
    @commands.cooldown(7, 30, commands.BucketType.guild)
    async def config_release_feed_group(self, ctx: GitBotContext) -> None:
        await ctx.group_help()

    async def create_webhook(self, ctx: GitBotContext, channel: discord.TextChannel) -> Optional[discord.Webhook]:
        try:
            return await channel.create_webhook(name=self.bot.user.name, reason=f'Release Feed channel setup by {ctx.author}')
        except discord.errors.Forbidden:
            await ctx.error(ctx.l.config.feed.no_perms)

    @config_release_feed_group.command('channel')
    @commands.has_guild_permissions(manage_channels=True)
    @bot_can_manage_release_feed_channels()
    @commands.bot_has_guild_permissions(manage_webhooks=True)
    @commands.cooldown(5, 30, commands.BucketType.guild)
    async def feed_channel_command(self, ctx: GitBotContext, channel) -> None:
        ctx.fmt.set_prefix('config feed channel')
        try:
            channel: Optional[discord.TextChannel] = await commands.TextChannelConverter().convert(ctx, channel)
        except commands.BadArgument:
            await ctx.error(ctx.l.config.feed.channel.invalid_channel)
            return
        guild: Optional[GitBotGuild] = await self.bot.mgr.db.guilds.find_one({'_id': ctx.guild.id})
        success: bool = False
        if guild:
            feed: dict = guild.get('feed', {})
            if len(feed) >= 5:
                embed_limit_reached: discord.Embed = discord.Embed(
                    color=self.bot.mgr.c.discord.yellow,
                    title=ctx.l.config.feed.channel.embeds.channel_limit_reached_embed.title,
                    description=ctx.l.config.feed.embeds.channel.channel_limit_reached_embed.description
                )
                embed_limit_reached.set_footer(text=ctx.l.config.feed.channel.embeds.channel_limit_reached_embed.footer,
                                               icon_url=self.bot.user.avatar.url)
                await ctx.send(embed=embed_limit_reached)
                return
            for rfi in feed:
                if rfi['cid'] == channel.id:
                    await ctx.error(ctx.l.config.feed.channel.already_taken)
                    return
            hook: discord.Webhook = await self.create_webhook(ctx, channel)
            if hook:
                await self.bot.mgr.db.guilds.update_one(guild, {'$push': {'feed': ReleaseFeedItem(cid=channel.id,
                                                                                                  hook=hook.url[33:],
                                                                                                  repos=[])}})
                success: bool = True
        else:
            hook: discord.Webhook = await self.create_webhook(ctx, channel)
            if hook:
                await self.bot.mgr.db.guilds.insert_one(GitBotGuild(_id=ctx.guild.id, feed=[ReleaseFeedItem(cid=channel.id,
                                                                                                            hook=hook.url[33:],
                                                                                                            repos=[])]))
                success: bool = True
        if success:
            embed: GitBotEmbed = GitBotEmbed(
                color=self.bot.mgr.c.discord.green,
                title=ctx.l.config.feed.channel.success_embed.title,
                description=ctx.fmt('success_embed description',
                                    channel.mention,
                                    f'`git config feed repo {{{ctx.l.help.argument_explainers.repo.name}}}`'),
                footer=ctx.fmt('success_embed footer', 'git config delete feed channel')
            )
            await ctx.send(embed=embed)

    @config_release_feed_group.command('repo', aliases=['repository'])
    @commands.has_guild_permissions(manage_channels=True)
    @bot_can_manage_release_feed_channels()
    @guild_has_release_feeds()
    @commands.bot_has_guild_permissions(manage_webhooks=True)
    @commands.cooldown(5, 30, commands.BucketType.guild)
    @normalize_repository
    async def feed_repo_command(self, ctx: GitBotContext, repo: GitHubRepository) -> None:
        ctx.fmt.set_prefix('config feed repo')
        release: Optional[dict] = await self.bot.github.get_latest_release(repo)
        if not release:
            await ctx.error(ctx.l.generic.nonexistent.repo.base)
            return
        tag: Optional[str] = (release.get('release') or {'tagName': None}).get('tagName')
        guild: GitBotGuild = await self.bot.mgr.db.guilds.find_one({'_id': ctx.guild.id})
        if not guild or not guild.get('feed'):
            await ctx.error(ctx.l.generic.nonexistent.release_feed)
            return
        channel_list_embed_description: str = '\n'.join([f'{self.bot.mgr.e.square}**{index + 1} | **<#{rfi["cid"]}>'
                                                         for index, rfi in enumerate(guild['feed'])])
        channel_list_embed: GitBotEmbed = GitBotEmbed(
            color=self.bot.mgr.c.brand_colors.ocean_mist,
            title=ctx.l.config.feed.repo.channel_list_embed.title,
            description=channel_list_embed_description,
            footer=ctx.l.config.feed.repo.channel_list_embed.footer
        )

        async def _callback(_, res: discord.Message, repo_: str):
            indexes: list[dict] = [dict(number=ind + 1, rfi=rfi) for ind, rfi in enumerate(guild['feed'])]
            if res.content.lower() in ('quit', 'cancel'):
                await ctx.error(ctx.l.config.feed.repo.cancelled)
                return GitBotCommandState.FAILURE
            await ctx.typing()

            async def _try_convert() -> Optional[dict]:
                try:
                    channel: discord.TextChannel = await commands.TextChannelConverter().convert(ctx, res.content)
                    return self.bot.mgr.get_by_key_from_sequence(indexes, 'rfi cid', channel.id)
                except commands.BadArgument:
                    return

            if selected_index := (self.bot.mgr.validate_index(res.content, indexes) or await _try_convert()):
                selected_rfi: ReleaseFeedItem = selected_index['rfi']
                mention: str = f'<#{selected_rfi["cid"]}>'
                if len(selected_rfi['repos']) < 10:
                    if (repo_ := repo_.lower()) not in map(lambda r: r['name'], selected_rfi['repos']):
                        await self.bot.mgr.db.guilds.update_one(guild,
                                                                {'$push':
                                                                 {f'feed.{guild["feed"].index(selected_rfi)}.repos':
                                                                  ReleaseFeedRepo(name=repo_.lower(), tag=tag)}})
                        await ctx.success(ctx.fmt('success',
                                                  f'`{repo_}`',
                                                  mention))
                        return GitBotCommandState.SUCCESS
                    else:
                        await ctx.error(ctx.fmt('already_logged', f'`{repo_}`', mention))
                else:
                    channel_at_limit_embed: discord.Embed = discord.Embed(
                        color=self.bot.mgr.c.discord.yellow,
                        title=ctx.l.config.feed.repo.channel_at_limit_embed.title,
                        description=ctx.fmt('channel_at_limit_embed description',
                                            mention,
                                            f'`{repo_}`'))
                    channel_at_limit_embed.set_footer(text=ctx.fmt('channel_at_limit_embed footer',
                                                                   'git config delete feed repo'))
                    await ctx.send(embed=channel_at_limit_embed)
                return GitBotCommandState.FAILURE
            else:
                await ctx.error(ctx.fmt('invalid_channel', res.content))
                return GitBotCommandState.CONTINUE

        await channel_list_embed.input_with_timeout(
            ctx=ctx,
            event='message',
            timeout=30,
            response_callback=_callback,
            repo_=repo
        )

    @config_release_feed_group.command('mention', aliases=['ping'])
    @commands.has_guild_permissions(manage_channels=True)
    @bot_can_manage_release_feed_channels()
    @commands.bot_has_guild_permissions(manage_webhooks=True)
    @commands.cooldown(5, 30, commands.BucketType.guild)
    async def config_release_feed_mention(self, ctx: GitBotContext, channel: discord.TextChannel):
        ctx.fmt.set_prefix('config feed mention')
        guild, feed = await self.get_feed_prerequisites(ctx)
        if not feed:
            await ctx.error(ctx.l.generic.nonexistent.release_feed)
            return

        rfi: ReleaseFeedItem = self.bot.mgr.get_by_key_from_sequence(feed, 'cid', channel.id)
        if not rfi:
            return await ctx.error(ctx.fmt('!config feed not_a_feed', channel.mention))

        mention_ask_embed: GitBotEmbed = GitBotEmbed(
            color=self.bot.mgr.c.brand_colors.ocean_mist,
            title=ctx.fmt('embed title', f'`#{channel.name}`'),
            description=ctx.l.config.feed.mention.embed.description,
            footer=ctx.l.config.feed.mention.embed.footer
        )

        async def _callback(_, res: discord.Message):
            if res.content.lower() in ('quit', 'cancel'):
                await ctx.error(ctx.fmt('cancelled', channel.mention))
                return GitBotCommandState.FAILURE
            elif (rfi_mention_enum := res.content.lower().strip('@')) in ('everyone', 'here'):
                return GitBotCommandState.SUCCESS, rfi_mention_enum
            elif res.role_mentions or res.content.isnumeric() and len(res.content) == 18:
                if not res.role_mentions:
                    try:
                        res.role_mentions[0] = await commands.RoleConverter().convert(ctx, res.content)
                    except commands.BadArgument:
                        await ctx.error(ctx.l.config.feed.mention.invalid)
                        return GitBotCommandState.CONTINUE
                return GitBotCommandState.SUCCESS, res.role_mentions[0].id
            else:
                await ctx.error(ctx.l.config.feed.mention.invalid)
                return GitBotCommandState.CONTINUE

        id_or_enum: int | str | None
        _, id_or_enum = await mention_ask_embed.input_with_timeout(
            ctx=ctx,
            event='message',
            timeout=45,
            response_callback=_callback,
        )
        if not id_or_enum:
            return

        await ctx.success(ctx.fmt('success', channel.mention, self.bot.mgr.release_feed_mention_to_actual(id_or_enum)),
                          allowed_mentions=discord.AllowedMentions.none())
        await self.bot.mgr.db.guilds.update_one(guild, {'$set': {f'feed.{guild["feed"].index(rfi)}.mention': id_or_enum}})

    @config_command_group.command(name='user', aliases=['u'])
    @commands.cooldown(5, 30, commands.BucketType.user)
    async def config_user_command(self, ctx: GitBotContext, user: GitHubUser) -> None:
        u: bool = await self.bot.mgr.db.users.setitem(ctx, 'user', user)
        if u:
            await ctx.success_embed(ctx.fmt('config qa_set user', self.bot.mgr.to_github_hyperlink(user, True)))
        else:
            await ctx.error(ctx.l.generic.nonexistent.user.base)

    @config_command_group.command(name='org', aliases=['organization', 'o'])
    @commands.cooldown(5, 30, commands.BucketType.user)
    async def config_org_command(self, ctx: GitBotContext, org: GitHubOrganization) -> None:
        o: bool = await self.bot.mgr.db.users.setitem(ctx, 'org', org)
        if o:
            await ctx.success_embed(ctx.fmt('config qa_set org', self.bot.mgr.to_github_hyperlink(org, True)))
        else:
            await ctx.error(ctx.l.generic.nonexistent.org.base)

    @config_command_group.command(name='repo', aliases=['repository', 'r'])
    @commands.cooldown(5, 30, commands.BucketType.user)
    @normalize_repository
    async def config_repo_command(self, ctx: GitBotContext, repo: GitHubRepository) -> None:
        r: bool = await self.bot.mgr.db.users.setitem(ctx, 'repo', repo)
        if r:
            await ctx.success_embed(ctx.fmt('config qa_set repo', self.bot.mgr.to_github_hyperlink(repo, True)))
        else:
            await ctx.error(ctx.l.generic.nonexistent.repo.base)

    @config_command_group.command(name='lang', aliases=['locale', 'language'])
    @commands.bot_has_guild_permissions(add_reactions=True)
    @commands.cooldown(5, 30, commands.BucketType.user)
    async def config_locale_command(self, ctx: GitBotContext, locale: Optional[str] = None) -> None:
        ctx.fmt.set_prefix('config locale')
        to_followup = None
        if locale:
            l_ = self.bot.mgr.get_locale_meta_by_attribute(locale.lower())
            if l_:
                if not l_[1]:  # If it's not an exact match
                    _match_confirmation_embed: GitBotEmbed = GitBotEmbed(
                        color=0xff009b,
                        title=f'{self.bot.mgr.e.github}  {ctx.l.config.locale.match_confirmation_embed.title}',
                        description=ctx.fmt('match_confirmation_embed description', l_[0]['localized_name']),
                        footer=ctx.l.config.locale.match_confirmation_embed.footer
                    )
                    confirmation: bool = await _match_confirmation_embed.confirmation(ctx)
                    if confirmation is None:
                        return
                    elif confirmation is False:
                        await ctx.info(ctx.l.config.locale.cancelled)
                        return
                await self.bot.mgr.db.users.setitem(ctx, 'locale', l_[0]['name'])
                setattr(ctx, 'l', await self.bot.mgr.get_locale(ctx))
                self.bot.mgr.locale_cache[ctx.author.id] = l_[0]['name']
                await ctx.success_embed(ctx.fmt('success', l_[0]['localized_name'].capitalize()))
                return
            to_followup = await ctx.error(ctx.fmt('failure', locale))

        def _format(locale_: dict):
            formatted: str = f'{self.bot.mgr.e.square} {locale_["flag"]} {locale_["localized_name"].capitalize()} ([{locale_["author"]["name"]}]({locale_["author"]["url"]}))'
            return formatted if ctx.l.meta.name != locale_['name'] else f'**{formatted}**'

        languages: list = [_format(l_) for l_ in self.bot.mgr.locale.languages]
        embed: discord.Embed = discord.Embed(
            color=self.bot.mgr.c.rounded,
            title=f'{self.bot.mgr.e.github}  {ctx.l.config.locale.title}',
            description=f"{ctx.fmt('description', f'`git config lang {{{ctx.l.help.argument_explainers.locale.name}}}`')}\n⎯⎯⎯⎯⎯⎯⎯⎯⎯⎯⎯⎯\n" + '\n'.join(
                languages)
        )
        await to_followup.reply(embed=embed, mention_author=False) if to_followup else await ctx.send(embed=embed)

    @config_command_group.group('autoconv',
                                aliases=['automatic-conversion', 'auto-conversion', 'auto'],
                                invoke_without_command=True)
    @commands.guild_only()
    @commands.cooldown(5, 30, commands.BucketType.guild)
    async def config_autoconv_group(self, ctx: GitBotContext) -> None:
        await ctx.group_help()

    @config_autoconv_group.command('codeblock')
    @commands.guild_only()
    @commands.cooldown(5, 30, commands.BucketType.guild)
    @commands.has_guild_permissions(manage_channels=True)
    async def config_autoconv_codeblock_command(self, ctx: GitBotContext) -> None:
        await self.toggle_autoconv_item(ctx, 'codeblock')

    @config_autoconv_group.command('link', aliases=['links', 'url', 'urls'])
    @commands.guild_only()
    @commands.cooldown(5, 30, commands.BucketType.guild)
    @commands.has_guild_permissions(manage_channels=True)
    async def config_autoconv_gh_url_command(self, ctx: GitBotContext) -> None:
        await self.toggle_autoconv_item(ctx, 'gh_url')

    def _validate_github_lines_conversion_state(self, state: str | int) -> Optional[int]:
        if state is not None:
            _int_state: Optional[int] = state if isinstance(state, int) else (int(state) if state.isnumeric() else None)
            if _int_state is not None:
                if _int_state != 0:
                    _int_state -= 1
                if _int_state in self.lines_state_map.values():
                    return _int_state
            for k, v in self.lines_state_map.items():
                if state.lower() in k:
                    return v

    @config_autoconv_group.command('lines', aliases=['line', 'githublines', 'github-lines', 'gh-lines'])
    @commands.guild_only()
    @commands.cooldown(5, 30, commands.BucketType.guild)
    @commands.has_guild_permissions(manage_channels=True)
    async def config_autoconv_lines_command(self, ctx: GitBotContext, skip_state: Optional[str] = None) -> None:
        ctx.fmt.set_prefix('config autoconv gh_lines')
        skip_state: Optional[int] = self._validate_github_lines_conversion_state(skip_state)
        guild: Optional[GitBotGuild] = await self.bot.mgr.db.guilds.find_one({'_id': ctx.guild.id})
        if skip_state is None:
            embed: GitBotEmbed = GitBotEmbed(
                color=self.bot.mgr.c.rounded,
                title=ctx.lp.embed.title,
                description=(ctx.lp.embed.description
                             + '\n' + self.bot.mgr.gen_separator_line(len(ctx.lp.embed.title))
                             + '\n' + self.bot.mgr.option_display_list_format(ctx.lp.embed.options)),
                footer=ctx.lp.embed.footer
            )

            async def _callback(_, res: discord.Message):
                if res.content.lower() in ('quit', 'cancel'):
                    await ctx.error(ctx.lp.cancelled)
                    return GitBotCommandState.FAILURE, None
                elif (state := self._validate_github_lines_conversion_state(res.content)) is not None:
                    return GitBotCommandState.SUCCESS, state
                await ctx.send(ctx.lp.invalid_response)
                return GitBotCommandState.CONTINUE, None

            response, actual_state = await embed.input_with_timeout(
                ctx=ctx,
                event='message',
                timeout=30,
                response_callback=_callback,
            )
            if not response:
                return
        else:
            actual_state = skip_state
        if (_str := str(actual_state)) in ctx.lp.results.keys():
            if guild:
                config: AutomaticConversionSettings = guild.get('autoconv', self.bot.mgr.env.autoconv_default)
                config['gh_lines'] = actual_state
                await self.bot.mgr.db.guilds.update_one({'_id': guild['_id']}, {'$set': {'autoconv.gh_lines': actual_state}})
            else:
                config: AutomaticConversionSettings = self.bot.mgr.env.autoconv_default
                config['gh_lines'] = actual_state
                await self.bot.mgr.db.guilds.insert_one({'_id': ctx.guild.id, 'autoconv': config})
            self.bot.mgr.autoconv_cache[ctx.guild.id] = config
            await ctx.success(ctx.lp.results[_str])

    @config_command_group.group(name='delete', aliases=['d', 'del'])
    @commands.cooldown(5, 30, commands.BucketType.user)
    async def delete_field_group(self, ctx: GitBotContext) -> None:
        ctx.fmt.set_prefix('config delete default')
        if not ctx.invoked_subcommand:
            embed: GitBotEmbed = GitBotEmbed(
                color=self.bot.mgr.c.rounded,
                title=f"{self.bot.mgr.e.github}  {ctx.lp.title}",
                description=f"{ctx.lp.description}\n"
                            f"`git config --delete user` {self.bot.mgr.e.arrow} {ctx.lp.commands.user}\n"
                            f"`git config --delete org` {self.bot.mgr.e.arrow} {ctx.lp.commands.org}\n"
                            f"`git config --delete repo` {self.bot.mgr.e.arrow} {ctx.lp.commands.repo}\n"
                            f"`git config --delete feed` {self.bot.mgr.e.arrow} {ctx.lp.commands.feed}\n"
                            f"`git config --delete all` {self.bot.mgr.e.arrow} {ctx.lp.commands.all}"
            )
            await ctx.send(embed=embed)

    delete_feed_group: commands.Group

    @delete_field_group.group(name='feed', invoke_without_command=True)
    @commands.guild_only()
    @commands.has_guild_permissions(manage_guild=True, manage_channels=True)
    @commands.cooldown(5, 30, commands.BucketType.guild)
    async def delete_feed_group(self, ctx: GitBotContext) -> None:
        await ctx.group_help()

    @delete_feed_group.command('channel')
    @commands.guild_only()
    @commands.has_guild_permissions(manage_guild=True, manage_channels=True)
    @commands.cooldown(5, 30, commands.BucketType.guild)
    async def delete_feed_channel_command(self, ctx: GitBotContext, channel: discord.TextChannel) -> None:
        ctx.fmt.set_prefix('config delete feed channel')
        _, feed = await self.get_feed_prerequisites(ctx)
        if not feed:
            await ctx.error(ctx.l.generic.nonexistent.release_feed)
            return
        rfi: ReleaseFeedItem = self.bot.mgr.get_by_key_from_sequence(feed, 'cid', channel.id)
        if not rfi:
            await ctx.error(ctx.fmt('not_a_feed', channel.mention))
            return
        ctx.fmt.set_prefix('+flow confirmation')
        embed: GitBotEmbed = GitBotEmbed(
            color=self.bot.mgr.c.brand_colors.ocean_mist,
            title=ctx.l.config.delete.feed.channel.flow.confirmation.embed.title,
            description=ctx.fmt('embed description', channel.mention, f'`{len(rfi["repos"])}`'),
            footer=ctx.l.config.delete.feed.channel.flow.confirmation.embed.footer
        )

<<<<<<< HEAD
        confirmation: bool | None = await embed.confirmation(ctx)
        if confirmation is None:
            return
        elif confirmation is False:
            await ctx.info(ctx.fmt('cancelled', channel.mention))
        else:
=======
        confirmation: bool = await embed.confirmation(ctx)
        if confirmation:
>>>>>>> 746d2e43
            await self.bot.mgr.db.guilds.update_one({'_id': ctx.guild.id}, {'$pull': {'feed': rfi}})
            await ctx.success(ctx.fmt('success', channel.mention))
        elif confirmation is False:
            await ctx.error(ctx.lp.cancelled)


    def parse_channel_mention_or_number_response(self,
                                                 msg: discord.Message,
                                                 rfis: list[ReleaseFeedItem]) -> list[int]:
        numbers: list[int] = self.bot.mgr.get_numbers_in_range_in_str(msg.content, len(rfis))
        channel_ids: list[int] = [int(g) for g in DISCORD_CHANNEL_MENTION_RE.findall(msg.content)]
        for n in numbers:
            channel_ids.append(rfis[n - 1]['cid'])
        return channel_ids

    @delete_feed_group.command('repo')
    @commands.guild_only()
    @commands.has_guild_permissions(manage_guild=True, manage_channels=True)
    @commands.cooldown(5, 30, commands.BucketType.guild)
    @normalize_repository
    async def delete_feed_repo_command(self, ctx: GitBotContext, repo: GitHubRepository):
        ctx.fmt.set_prefix('config delete feed repo')
        guild, feed = await self.get_feed_prerequisites(ctx)
        if not guild or not feed:
            return await ctx.error(ctx.l.generic.nonexistent.release_feed)
        present_in: list[ReleaseFeedItem] = []
        for rfi in feed:
            if repo in [rfr['name'].lower() for rfr in rfi['repos']]:
                present_in.append(rfi)
        if not present_in:
            return await ctx.error(ctx.l.config.delete.feed.repo.not_present_in_feed)
        elif (_len := len(present_in)) > 1:
            ctx.fmt.set_prefix('+multiple')
            options: str = self.bot.mgr.option_display_list_format([f'<#{rfi["cid"]}>' for rfi in present_in])
            embed: GitBotEmbed = GitBotEmbed(
                color=self.bot.mgr.c.brand_colors.ocean_mist,
                title=ctx.fmt('embed title', f'`{repo.lower()}`'),
                url=f'https://github.com/{repo.lower()}',
                description=(ctx.fmt('embed description', f'`{repo}`')
                             + '\n' + self.bot.mgr.gen_separator_line(20) + '\n'
                             + options),
                footer=ctx.l.config.delete.feed.repo.multiple.embed.footer
            )

            async def _callback(_, res: discord.Message) -> tuple[GitBotCommandState, None] | tuple[
                GitBotCommandState, list[int]] | tuple[GitBotCommandState, list[Any]]:
                if res.content.lower() in ('quit', 'cancel'):
                    await ctx.error(ctx.l.config.delete.feed.repo.multiple.cancelled)
                    return GitBotCommandState.FAILURE, None
                found: list[int] = self.parse_channel_mention_or_number_response(res, present_in)
                if found:
                    return GitBotCommandState.SUCCESS, found
                await ctx.error(ctx.l.config.delete.feed.repo.multiple.no_feeds_mentioned)
                return GitBotCommandState.CONTINUE, []

            _, to_delete = await embed.input_with_timeout(
                ctx=ctx,
                event='message',
                timeout=30,
                response_callback=_callback,
            )

            if to_delete:
                ctx.fmt.set_prefix('+success')
                to_delete: list = self.bot.mgr.get_by_key_from_sequence(present_in, 'cid', to_delete, multiple=True, unpack=True)
                ud: dict = {f'feed.{guild["feed"].index(to_delete[n])}.repos':
                            self.bot.mgr.get_by_key_from_sequence(rf['repos'],
                                                         'name', repo.lower()) for n, rf in enumerate(to_delete)}
                await self.bot.mgr.db.guilds.update_one({'_id': ctx.guild.id}, {'$pull': ud})
                result_embed: GitBotEmbed = GitBotEmbed(
                    color=self.bot.mgr.c.discord.green,
                    title=ctx.l.config.delete.feed.repo.multiple.success.title,
                    description=(ctx.fmt('description', self.bot.mgr.to_github_hyperlink(repo.lower(), codeblock=True)) + '\n' +
                                 '\n'.join(f'{self.bot.mgr.e.square} <#{rfi_["cid"]}>' for rfi_ in to_delete))
                )
                if len(present_in) != len(to_delete):
                    result_embed.set_footer(text=ctx.fmt('optional_footer', len(to_delete)))
                await result_embed.send(ctx)
        else:
            ctx.fmt.set_prefix('+single')
            embed: GitBotEmbed = GitBotEmbed(
                color=self.bot.mgr.c.brand_colors.ocean_mist,
                title=ctx.fmt('embed title', f'`{repo.lower()}`'),
                description=ctx.fmt('embed description',
                                    self.bot.mgr.to_github_hyperlink(repo, codeblock=True),
                                    f'<#{present_in[0]["cid"]}>')
            )
<<<<<<< HEAD
            confirmation: bool | None = await embed.confirmation(ctx)
            if confirmation is False:
                await ctx.info(ctx.fmt('cancelled', f'`{repo}`'))
            elif confirmation is True:
=======

            confirmation: bool = await embed.confirmation(ctx)
            if confirmation:
>>>>>>> 746d2e43
                rfr: ReleaseFeedRepo = self.bot.mgr.get_by_key_from_sequence(present_in[0]['repos'], 'name', repo.lower())
                await self.bot.mgr.db.guilds.update_one({'_id': ctx.guild.id},
                                               {'$pull': {f'feed.{guild["feed"].index(present_in[0])}.repos': rfr}})
                await ctx.success(ctx.fmt('success', f'`{repo.lower()}`', f'<#{present_in[0]["cid"]}>'))
            elif confirmation is False:
                await ctx.error(ctx.l.config.delete.feed.repo.multiple.cancelled)

    @delete_feed_group.command(name='mention')
    @commands.guild_only()
    @commands.has_guild_permissions(manage_channels=True)
    @commands.cooldown(5, 60, commands.BucketType.guild)
    async def delete_feed_mention_command(self, ctx: GitBotContext):
        ctx.fmt.set_prefix('config delete feed mention')
        guild, feed = await self.get_feed_prerequisites(ctx)
        if not guild or not feed:
            return await ctx.error(ctx.l.generic.nonexistent.release_feed)
        rfis_with_mention: list = [rfi for rfi in feed if rfi.get('mention')]
        if not rfis_with_mention:
            return await ctx.error(ctx.l.generic.nonexistent.release_feed_with_mention)
        selection_embed: GitBotEmbed = GitBotEmbed(
                color=self.bot.mgr.c.brand_colors.ocean_mist,
                title=ctx.lp.embed.title,
                description=(ctx.lp.embed.description
                             + f'\n{self.bot.mgr.gen_separator_line(20)}\n'
                             + self.bot.mgr.option_display_list_format([f'<#{rfi["cid"]}> - '
                                                                       f'{self.bot.mgr.release_feed_mention_to_actual(rfi["mention"])}'
                                                                        for rfi in rfis_with_mention])),
                footer=ctx.lp.embed.footer
        )

        async def _callback(_, res: discord.Message) -> tuple[GitBotCommandState, None] | tuple[
            GitBotCommandState, int]:
            if res.content.lower() in ('quit', 'cancel'):
                await ctx.error(ctx.lp.cancelled)
                return GitBotCommandState.FAILURE, None
            found: list[int] = self.parse_channel_mention_or_number_response(res, rfis_with_mention)
            if found:
                return GitBotCommandState.SUCCESS, found[0]
            await ctx.error(ctx.lp.invalid)
            return GitBotCommandState.CONTINUE, None

        _, to_delete = await selection_embed.input_with_timeout(
                ctx=ctx,
                event='message',
                timeout=30,
                response_callback=_callback
        )

        if to_delete:
            to_delete: ReleaseFeedItem = self.bot.mgr.get_by_key_from_sequence(feed, 'cid', to_delete)
            await self.bot.mgr.db.guilds.update_one({'_id': guild['_id']},
                                           {'$set': {f'feed.{feed.index(to_delete)}.mention': None}})
            await ctx.success(ctx.fmt('success',
                                      self.bot.mgr.release_feed_mention_to_actual(to_delete['mention']),
                                      f'<#{to_delete["cid"]}>'), allowed_mentions=discord.AllowedMentions.none())

    @delete_field_group.command(name='user', aliases=['u'])
    @commands.cooldown(5, 30, commands.BucketType.user)
    async def delete_user_command(self, ctx: GitBotContext) -> None:
        deleted: bool = await self.bot.mgr.db.users.delitem(ctx, 'user')
        if deleted:
            await ctx.success(ctx.l.config.delete.user.success)
        else:
            await ctx.error(ctx.l.config.delete.user.not_saved)

    @delete_field_group.command(name='org', aliases=['o', 'organization'])
    @commands.cooldown(5, 30, commands.BucketType.user)
    async def delete_org_command(self, ctx: GitBotContext) -> None:
        deleted: bool = await self.bot.mgr.db.users.delitem(ctx, 'org')
        if deleted:
            await ctx.success(ctx.l.config.delete.org.success)
        else:
            await ctx.error(ctx.l.config.delete.org.not_saved)

    @delete_field_group.command(name='repo', aliases=['r'])
    @commands.cooldown(5, 30, commands.BucketType.user)
    async def delete_repo_command(self, ctx: GitBotContext) -> None:
        deleted: bool = await self.bot.mgr.db.users.delitem(ctx, 'repo')
        if deleted:
            await ctx.success(ctx.l.config.delete.repo.success)
        else:
            await ctx.error(ctx.l.config.delete.repo.not_saved)

    @delete_field_group.command(name='language', aliases=['lang', 'locale'])
    @commands.cooldown(5, 30, commands.BucketType.user)
    async def delete_locale_command(self, ctx: GitBotContext) -> None:
        await self.bot.mgr.db.users.delitem(ctx, 'locale')
        await ctx.success(ctx.l.config.delete.locale)

    @delete_field_group.command(name='all', aliases=['a'])
    @commands.cooldown(5, 30, commands.BucketType.user)
    async def delete_entire_record_command(self, ctx: GitBotContext) -> None:
        # This command's naming is confusing to users.
        # It should either be removed or reworked to better reflect its effect on users' config values
        query: dict = await self.bot.mgr.db.users.find_one_and_delete({'_id': ctx.author.id})
        if not query:
            await ctx.error(ctx.l.config.delete.all.not_saved)
            return
        await ctx.success(ctx.l.config.delete.all.success)


async def setup(bot: GitBot) -> None:
    await bot.add_cog(Config(bot))<|MERGE_RESOLUTION|>--- conflicted
+++ resolved
@@ -5,8 +5,7 @@
                            ReleaseFeedRepo, AutomaticConversionSettings,
                            GitBotUser)
 from typing import Optional, Literal, Any
-from lib.structs import GitBotEmbed, GitBot
-from structs.enums import GitBotCommandState
+from lib.structs import GitBotEmbed, GitBotCommandState, GitBot
 from lib.utils.regex import DISCORD_CHANNEL_MENTION_RE
 from lib.utils.decorators import normalize_repository
 from lib.structs.discord.context import GitBotContext
@@ -523,17 +522,8 @@
             footer=ctx.l.config.delete.feed.channel.flow.confirmation.embed.footer
         )
 
-<<<<<<< HEAD
-        confirmation: bool | None = await embed.confirmation(ctx)
-        if confirmation is None:
-            return
-        elif confirmation is False:
-            await ctx.info(ctx.fmt('cancelled', channel.mention))
-        else:
-=======
         confirmation: bool = await embed.confirmation(ctx)
         if confirmation:
->>>>>>> 746d2e43
             await self.bot.mgr.db.guilds.update_one({'_id': ctx.guild.id}, {'$pull': {'feed': rfi}})
             await ctx.success(ctx.fmt('success', channel.mention))
         elif confirmation is False:
@@ -621,16 +611,9 @@
                                     self.bot.mgr.to_github_hyperlink(repo, codeblock=True),
                                     f'<#{present_in[0]["cid"]}>')
             )
-<<<<<<< HEAD
-            confirmation: bool | None = await embed.confirmation(ctx)
-            if confirmation is False:
-                await ctx.info(ctx.fmt('cancelled', f'`{repo}`'))
-            elif confirmation is True:
-=======
 
             confirmation: bool = await embed.confirmation(ctx)
             if confirmation:
->>>>>>> 746d2e43
                 rfr: ReleaseFeedRepo = self.bot.mgr.get_by_key_from_sequence(present_in[0]['repos'], 'name', repo.lower())
                 await self.bot.mgr.db.guilds.update_one({'_id': ctx.guild.id},
                                                {'$pull': {f'feed.{guild["feed"].index(present_in[0])}.repos': rfr}})
